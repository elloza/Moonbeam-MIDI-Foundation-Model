--- conflicted
+++ resolved
@@ -239,27 +239,23 @@
 for a MIDI file using the script in `examples/extract_embedding.py`:
 
 ```bash
-<<<<<<< HEAD
+
 # For the larger checkpoint
 python examples/extract_embedding.py path/to/file.mid path/to/moonbeam_839M.pt
 
 # For the 309M model specify its config file
 python examples/extract_embedding.py path/to/file.mid path/to/moonbeam_309M.pt \
   --config src/llama_recipes/configs/model_config_309M.json
-=======
-python examples/extract_embedding.py path/to/file.mid path/to/moonbeam_309M.pt
->>>>>>> 95d8e98a
 ```
 
 The script loads the model weights, converts the MIDI into Moonbeam tokens and
 prints the resulting embedding vector.
 
-<<<<<<< HEAD
+
 You can run the entire process end-to-end in Google Colab using
 [this notebook](https://colab.research.google.com/github/AIM-QMUL/Moonbeam-MIDI-Foundation-Model/blob/main/examples/embedding_colab.ipynb).
 
-=======
->>>>>>> 95d8e98a
+
 ## License
 
 This project is licensed under the [Apache License 2.0](LICENSE).
