--- conflicted
+++ resolved
@@ -361,11 +361,6 @@
     if train_config.enable_fsdp:
         world_size = int(os.environ["WORLD_SIZE"])
 
-<<<<<<< HEAD
-=======
-
-
->>>>>>> d7b602d4
     autocast = torch.cuda.amp.autocast if train_config.use_fp16 else nullcontext
     train_prep = []
     train_loss = []
@@ -399,8 +394,6 @@
             with profile(train_config,local_rank) as profile_context:
 
                 for step, batch_unused in enumerate(train_dataloader):
-<<<<<<< HEAD
-=======
                     # print("batch train: ", batch['input_ids'])
                     """
                     save data as npy file for visualization
@@ -415,7 +408,6 @@
                             
                             # Save the NumPy array to a file with a unique name per key and step
                             np.save(f'/data/home/acw753/musicllama/dataset_analysis/{key}_step_{step}.npy', data_array)
->>>>>>> d7b602d4
 
                     if step > 1000:
                         break
@@ -439,10 +431,6 @@
                                 batch[key] = batch[key].to('xpu:0')
                             else:
                                 batch[key] = batch[key].to('cuda:0')
-<<<<<<< HEAD
-
-=======
->>>>>>> d7b602d4
                     with autocast():
                         loss = model(**batch).loss
                     loss = loss / gradient_accumulation_steps
@@ -497,12 +485,8 @@
                     #TODO: More frequent evaluation; Remember to switch on model.train again
                     if step%train_config.validation_interval==0 and train_config.run_validation:
                         
-<<<<<<< HEAD
                         eval_ppl, eval_epoch_loss, temp_val_loss, temp_step_perplexity, generation_logits, generation_hidden_state, logits_shrinked = evaluation_overfit(model, train_config, batch, eval_dataloader, local_rank, tokenizer, wandb_run)
 
-=======
-                        eval_ppl, eval_epoch_loss, temp_val_loss, temp_step_perplexity = evaluation_overfit(model, train_config, batch, eval_dataloader, local_rank, tokenizer, wandb_run)
->>>>>>> d7b602d4
                         if train_config.save_metrics:
                             val_step_loss.extend(temp_val_loss)
                             val_step_perplexity.extend(temp_step_perplexity)
@@ -552,13 +536,10 @@
                                         save_model_checkpoint_ddp(
                                             model, optimizer, rank, train_config, epoch=epoch, step=step
                                         )
-<<<<<<< HEAD
                                         torch.save(generation_logits, f'/data/scratch/acw753/MusicLlama/ddp-MusicLlama-decoder_overfitting/generation_logits_epoch_{epoch}_step_{step}.pt')
                                         torch.save(generation_hidden_state, f'/data/scratch/acw753/MusicLlama/ddp-MusicLlama-decoder_overfitting/generation_hidden_state_epoch_{epoch}_step_{step}.pt')
                                         torch.save(logits_shrinked, f'/data/scratch/acw753/MusicLlama/ddp-MusicLlama-decoder_overfitting/logits_shrinked_epoch_{epoch}_step_{step}.pt')
                                         print(f"generation logits and hidden states saved to /data/scratch/acw753/MusicLlama/ddp-MusicLlama-decoder_overfitting/generation_logits_epoch_{epoch}_step_{step}.pt")
-=======
->>>>>>> d7b602d4
                                         print(" Saving the DDP model checkpoints and optimizer using FULL_STATE_DICT")
                                         print("=====================================================")
                                     else:
@@ -756,25 +737,15 @@
                         batch[key] = batch[key].to('xpu:0')
                     else:
                         batch[key] = batch[key].to('cuda:0')
-<<<<<<< HEAD
-
-=======
->>>>>>> d7b602d4
             # Ensure no gradients are computed for this scope to save memory
             with torch.no_grad():
                 # Forward pass and compute loss
                 outputs = model(**batch)
                 loss = outputs.loss
-<<<<<<< HEAD
-                """ check generation logits and targets  """ #TODO: return outputs.generation logits and generation hidden states --> return to upper level --> save to file and compare it with overfit_inference
+                """ check generation logits and targets  """
 
                 generation_logits = outputs.generation_logits #batch * len_x, decoder_vocab_size
-=======
-                """ check generation logits and targets  """
-
-                generation_logits = outputs.generation_logits #batch * len_x, decoder_vocab_size
-
->>>>>>> d7b602d4
+
                 batch_size = batch['input_ids'].shape[0]
                 length = batch['input_ids'].shape[1]-1 
                 no_attributes = 6
@@ -786,11 +757,6 @@
                 max_values, max_indices = torch.max(generation_logits_reshaped, dim=-1)
                 # print(f"max_indices:{max_indices.shape}, {max_indices}")
                 torch.save(generation_logits_reshaped, "/data/scratch/acw753/MusicLlama/ddp-MusicLlama-decoder_overfitting/batch_data_train_logits.pth")
-<<<<<<< HEAD
-                print("generation_logits_reshaped saved to: /data/scratch/acw753/MusicLlama/ddp-MusicLlama-decoder_overfitting/batch_data_train_logits.pth")
-                torch.save(max_indices, "/data/scratch/acw753/MusicLlama/ddp-MusicLlama-decoder_overfitting/batch_data_train_logits_max.pth")
-
-=======
                 torch.save(max_indices, "/data/scratch/acw753/MusicLlama/ddp-MusicLlama-decoder_overfitting/batch_data_train_logits_max.pth")
 
                 
@@ -800,7 +766,6 @@
                     print(f"decoded_tokens:{decoded_tokens}")
                 except:
                     print(f"failed to decode tokens")
->>>>>>> d7b602d4
 
                 if train_config.save_metrics:
                     val_step_loss.append(loss.detach().float().item())
@@ -834,11 +799,7 @@
                         'eval/loss': eval_epoch_loss,
                     }, commit=False)
 
-<<<<<<< HEAD
     return eval_ppl, eval_epoch_loss, val_step_loss, val_step_perplexity, outputs.generation_logits, outputs.generation_hidden_state, outputs.logits
-=======
-    return eval_ppl, eval_epoch_loss, val_step_loss, val_step_perplexity
->>>>>>> d7b602d4
 
 
 def freeze_transformer_layers(model, num_layer):
